--- conflicted
+++ resolved
@@ -1,118 +1,105 @@
-import time, os
-import cv2
-import serial
-# import pycuda.driver as cuda
-# from tracker import *
-# depth point cloud here...
-# add object counter
-from cv_bridge import CvBridge
-import numpy as np
-
-import rclpy
-from rclpy.time import Time
-from rclpy.node import Node
-# from std_msgs.msg import Header, String, Integer
-from rclpy.executors import MultiThreadedExecutor
-from sensor_msgs.msg import Image
-from custom_interfaces.msg import InferenceOutput                            # CHANGE
-<<<<<<< HEAD
-from .scripts.utils import postprocess, draw_boxes
-=======
-from .scripts.utils import ModelInference
-from std_msgs.msg import String  # Example message type
->>>>>>> 910f3e0e
-
-# cuda.init()
-# device = cuda.Device(0)
-# cuda_driver_context = device.make_context()
-
-class ExterminationNode(Node):
-    def __init__(self):
-        super().__init__('extermination_node')
-    
-        self.declare_parameter('use_display_node', True)
-        # self.declare_parameter('lower_range', [78, 158, 124]) #todo: make this a parameter
-        # self.declare_parameter('upper_range', [60, 255, 255])
-        # self.declare_parameter('min_area', 100)
-        # self.declare_parameter('min_confidence', 0.5)
-        # self.declare_parameter('roi_list', [0,0,100,100])
-        # self.declare_parameter('publish_rate', 10)
-        # self.declare_parameter('side', 'left')
-        
-        self.use_display_node = self.get_parameter('use_display_node').get_parameter_value().bool_value
-        # self.lower_range = self.get_parameter('lower_range').get_parameter_value().integer_array_value
-        # self.upper_range = self.get_parameter('upper_range').get_parameter_value().integer_array_value
-        # self.min_area = self.get_parameter('min_area').get_parameter_value().integer_value
-        # self.min_confidence = self.get_parameter('min_confidence').get_parameter_value().double_value
-        # self.roi_list = self.get_parameter('roi_list').get_parameter_value().integer_array_value
-        # self.publish_rate = self.get_parameter('publishsource install/setup.bash
-        # if self.side == "left":
-        #     side_topic = 'left_array_data'
-        #     if self.use_display_node:
-        #         self.window = "Left Camera"
-        # else:
-        #     side_topic = 'right_array_data'
-        #     if self.use_display_node:
-        #         self.window = "Right Camera"
-
-        self.boxes_present = 0
-        self.window = "Left Camera"
-<<<<<<< HEAD
-=======
-        self.model = ModelInference()
->>>>>>> 910f3e0e
-        self.bridge = CvBridge()
-        # Open serial port to Arduino
-        self.ser = serial.Serial('/dev/ttyACM0', 115200, timeout=1)
-        self.subscription = self.create_subscription(InferenceOutput, 'inference_out', self.inference_callback, 10)
-
-        # Create a timer that calls the listener_callback every second
-        self.timer = self.create_timer(1.0, self.timer_callback)
-
-        time.sleep(2)  # Wait for Arduino to reset
-
-    def inference_callback(self, msg):
-        preprocessed_image = self.bridge.imgmsg_to_cv2(msg.preprocessed_image, desired_encoding='passthrough')
-        raw_image = self.bridge.imgmsg_to_cv2(msg.raw_image, desired_encoding='passthrough')
-
-<<<<<<< HEAD
-        confidence = np.reshape(msg.confidences.data, (-1))
-        bboxes = np.reshape(msg.bounding_boxes.data, (-1,4))
-
-        bounding_boxes = postprocess(confidence,bboxes, raw_image,msg.velocity)
-=======
-        bounding_boxes = self.model.postprocess(msg.confidences.data,msg.bounding_boxes.data, raw_image,msg.velocity)
->>>>>>> 910f3e0e
-        
-        final_image = draw_boxes(raw_image,bounding_boxes,velocity=msg.velocity)
-
-        if self.use_display_node:
-        # Create a CUDA window and display the cv_image
-            cv2.imshow('CUDA Window', final_image)
-            cv2.waitKey(10)
-
-        if len(bounding_boxes) > 0:
-            self.boxes_present = 1
-        else:
-            self.boxes_present = 0
-
-    def timer_callback(self):
-        # Serialize and send the message to Arduino
-        serialized_msg = str(self.boxes_present) + '\n'  # Add a newline as a delimiter
-        self.ser.write(serialized_msg.encode())
-        self.get_logger().info(f'Sent to Arduino: {self.boxes_present}')
-
-def main(args=None):
-    rclpy.init(args=args)
-    extermination_node = ExterminationNode()
-    executor = MultiThreadedExecutor(num_threads=1)
-    executor.add_node(extermination_node)
-    try:
-        executor.spin()
-    finally:
-        executor.shutdown()
-        extermination_node.destroy_node()
-        rclpy.shutdown()
-
-if __name__ == '__main__':
+import time, os
+import cv2
+import serial
+# import pycuda.driver as cuda
+# from tracker import *
+# depth point cloud here...
+# add object counter
+from cv_bridge import CvBridge
+import numpy as np
+
+import rclpy
+from rclpy.time import Time
+from rclpy.node import Node
+# from std_msgs.msg import Header, String, Integer
+from rclpy.executors import MultiThreadedExecutor
+from sensor_msgs.msg import Image
+from custom_interfaces.msg import InferenceOutput                            # CHANGE
+from .scripts.utils import postprocess, draw_boxes
+
+# cuda.init()
+# device = cuda.Device(0)
+# cuda_driver_context = device.make_context()
+
+class ExterminationNode(Node):
+    def __init__(self):
+        super().__init__('extermination_node')
+    
+        self.declare_parameter('use_display_node', True)
+        # self.declare_parameter('lower_range', [78, 158, 124]) #todo: make this a parameter
+        # self.declare_parameter('upper_range', [60, 255, 255])
+        # self.declare_parameter('min_area', 100)
+        # self.declare_parameter('min_confidence', 0.5)
+        # self.declare_parameter('roi_list', [0,0,100,100])
+        # self.declare_parameter('publish_rate', 10)
+        # self.declare_parameter('side', 'left')
+        
+        self.use_display_node = self.get_parameter('use_display_node').get_parameter_value().bool_value
+        # self.lower_range = self.get_parameter('lower_range').get_parameter_value().integer_array_value
+        # self.upper_range = self.get_parameter('upper_range').get_parameter_value().integer_array_value
+        # self.min_area = self.get_parameter('min_area').get_parameter_value().integer_value
+        # self.min_confidence = self.get_parameter('min_confidence').get_parameter_value().double_value
+        # self.roi_list = self.get_parameter('roi_list').get_parameter_value().integer_array_value
+        # self.publish_rate = self.get_parameter('publishsource install/setup.bash
+        # if self.side == "left":
+        #     side_topic = 'left_array_data'
+        #     if self.use_display_node:
+        #         self.window = "Left Camera"
+        # else:
+        #     side_topic = 'right_array_data'
+        #     if self.use_display_node:
+        #         self.window = "Right Camera"
+
+        self.boxes_present = 0
+        self.window = "Left Camera"
+        self.bridge = CvBridge()
+        # Open serial port to Arduino
+        self.ser = serial.Serial('/dev/ttyACM0', 115200, timeout=1)
+        self.subscription = self.create_subscription(InferenceOutput, 'inference_out', self.inference_callback, 10)
+
+        # Create a timer that calls the listener_callback every second
+        self.timer = self.create_timer(1.0, self.timer_callback)
+
+        time.sleep(2)  # Wait for Arduino to reset
+
+    def inference_callback(self, msg):
+        preprocessed_image = self.bridge.imgmsg_to_cv2(msg.preprocessed_image, desired_encoding='passthrough')
+        raw_image = self.bridge.imgmsg_to_cv2(msg.raw_image, desired_encoding='passthrough')
+
+        confidence = np.reshape(msg.confidences.data, (-1))
+        bboxes = np.reshape(msg.bounding_boxes.data, (-1,4))
+
+        bounding_boxes = postprocess(confidence,bboxes, raw_image,msg.velocity)
+        
+        final_image = draw_boxes(raw_image,bounding_boxes,velocity=msg.velocity)
+
+        if self.use_display_node:
+        # Create a CUDA window and display the cv_image
+            cv2.imshow('CUDA Window', final_image)
+            cv2.waitKey(10)
+
+        if len(bounding_boxes) > 0:
+            self.boxes_present = 1
+        else:
+            self.boxes_present = 0
+
+    def timer_callback(self):
+        # Serialize and send the message to Arduino
+        serialized_msg = str(self.boxes_present) + '\n'  # Add a newline as a delimiter
+        self.ser.write(serialized_msg.encode())
+        self.get_logger().info(f'Sent to Arduino: {self.boxes_present}')
+
+def main(args=None):
+    rclpy.init(args=args)
+    extermination_node = ExterminationNode()
+    executor = MultiThreadedExecutor(num_threads=1)
+    executor.add_node(extermination_node)
+    try:
+        executor.spin()
+    finally:
+        executor.shutdown()
+        extermination_node.destroy_node()
+        rclpy.shutdown()
+
+if __name__ == '__main__':
     main()