--- conflicted
+++ resolved
@@ -1,42 +1,3 @@
-<<<<<<< HEAD
-cmake_minimum_required(VERSION 3.8)
-project(custom_interfaces)
-
-if(CMAKE_COMPILER_IS_GNUCXX OR CMAKE_CXX_COMPILER_ID MATCHES "Clang")
-  add_compile_options(-Wall -Wextra -Wpedantic)
-endif()
-
-# find dependencies
-find_package(ament_cmake REQUIRED)
-# uncomment the following section in order to fill in
-# further dependencies manually.
-# find_package(<dependency> REQUIRED)
-find_package(rosidl_default_generators REQUIRED)
-find_package(sensor_msgs REQUIRED)
-
-
-rosidl_generate_interfaces(${PROJECT_NAME}
-  "msg/ImageInput.msg"
-  "msg/InferenceOutput.msg"
-  "srv/GetOriginalImage.srv"
-  DEPENDENCIES sensor_msgs
-
- )
-
-
-if(BUILD_TESTING)
-  find_package(ament_lint_auto REQUIRED)
-  # the following line skips the linter which checks for copyrights
-  # comment the line when a copyright and license is added to all source files
-  set(ament_cmake_copyright_FOUND TRUE)
-  # the following line skips cpplint (only works in a git repo)
-  # comment the line when this package is in a git repo and when
-  # a copyright and license is added to all source files
-  set(ament_cmake_cpplint_FOUND TRUE)
-  ament_lint_auto_find_test_dependencies()
-endif()
-
-=======
 cmake_minimum_required(VERSION 3.8)
 project(custom_interfaces)
 
@@ -74,5 +35,4 @@
   ament_lint_auto_find_test_dependencies()
 endif()
 
->>>>>>> 70add528
 ament_package()