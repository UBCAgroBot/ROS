--- conflicted
+++ resolved
@@ -1,77 +1,3 @@
-<<<<<<< HEAD
-
-# python_workspace package
-This package contains nodes that gets image data, runs inference on them and also converts it into output needed for the extermination team. 
-
-## Node list 
-> **Note:** All example commands are run under the `ros2_ws` directory.
-
-
-| Node Type         | Description | Subscribes To | Publishes To                      | Example command |
-|-------------------|-------------|---------------|-----------------------------------|-----------------|
-| Picture Node      | Captures and processes static images | -             | `/input_image`        | `ros2 run python_workspace picture_node --ros-args -p static_image_path:='./../assets/maize' -p frame_rate:=1`|
-| Inference Node    | Runs inference on input images | `/input_image`  | - `/inference_out` <br> - `/output_img` | `ros2 run python_workspace inference_node --ros-args -p weights_path:='../models/maize/Maize.pt'`|
-| Extermination Node| Processes inference results, displays and sends binary output for exttermination team | `/inference_out` | external binary        | `ros2 run python_workspace extermination_node`|
-
-
-
-Other nodes are still a WIP
-
-## List of Topics and Data Types
-
-| Topic Name                  | Description                          | Data Type          |
-|-----------------------------|--------------------------------------|--------------------|
-| `/input_image`              | custom msg that sends raw image, processed image and velocity          | `custom_interface/msg/ImageInput`|
-| `/inference_out` | custom msg that passes inference output and raw image to extermination node | `custom_interface/msg/InferenceOutput` |
-| `/output_img`               | Processed output image               | `sensor_msgs/Image`|
-
-
-
-## Argument List
-
-| Node Type         | Argument Name       | Argument Type | Sample Argument Value                              | Description                                      |
-|-------------------|---------------------|---------------|----------------------------------------------------|--------------------------------------------------|
-| Picture Node      | `static_image_path` | `string`      | `-p static_image_path:='./../assets/maize'`     | Path to the static image to be processed. Can be relative or absolute         |
-|                   | `frame_rate`        | `int`         | `-p frame_rate:=1`                                 | Frame rate for processing the image              |
-| Inference Node    | `weights_path`      | `string`      | `-p weights_path:='../models/maize/Maize.pt'`   | Path to the model weights for inference. Can be relative or absolute          |
-| Extermination Node| `use_display_node`  | `bool`        | `-p use_display_node:=false`                       | Flag to enable or disable the display of results |
-
-
-## Additional information
-### Compiling new Changes
-```bash
-colcon build --packages-select custom_interface python_workspace #not needed if the initial build uses  --symlink-install
-source install/setup.bash
-```
-
-### using RQT to view 
-#### Installing RQT on ROS 2 Humble
-
-To install RQT and its plugins on ROS 2 Humble, use the following command:
-
-```bash
-sudo apt update
-sudo apt install ~nros-humble-rqt*
-```
-
-This command will install RQT along with all available plugins for ROS 2 Humble.
-
-#### Running RQT
-
-To start RQT, simply run:
-
-```bash
-rqt
-```
-
-You can now use RQT to visualize and interact with various ROS topics and nodes.
-
-To view the image topic : 
-
-1. go to plugins/visualization/image view. a new box will open up
-2. click refresh topic 
-3. select the name of the image topic you want to see
-=======
 
 # python_workspace package
 This package contains nodes that gets image data, runs inference on them and also converts it into output needed for the extermination team. 
@@ -175,5 +101,4 @@
 ```bash
 source install/setup.bash
 ros2 run python_workspace picture_node --ros-args -p static_image_path:=$IMAGE_FOLDER_PATH -p frame_rate:=1
-```
->>>>>>> 98fd5426
+```